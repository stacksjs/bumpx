{
  "name": "@stacksjs/bumpx",
  "type": "module",
<<<<<<< HEAD
  "version": "0.1.86",
=======
  "version": "0.2.2",
>>>>>>> 0859cd17
  "description": "Automatically bump your versions.",
  "author": "Chris Breuer <chris@stacksjs.org>",
  "license": "MIT",
  "homepage": "https://github.com/stacksjs/bumpx#readme",
  "repository": {
    "type": "git",
    "url": "git+https://github.com/stacksjs/bumpx.git"
  },
  "bugs": {
    "url": "https://github.com/stacksjs/bumpx/issues"
  },
  "keywords": [
    "version",
    "bump",
    "semver",
    "release",
    "git",
    "npm",
    "package",
    "cli"
  ],
  "exports": {
    ".": {
      "types": "./dist/index.d.ts",
      "import": "./dist/src/index.js"
    },
    "./*": {
      "import": "./dist/*"
    }
  },
  "module": "./dist/src/index.js",
  "types": "./dist/index.d.ts",
  "bin": {
    "bumpx": "./dist/bin/cli.js"
  },
  "files": [
    "README.md",
    "dist"
  ],
  "scripts": {
    "build": "bun --bun build.ts && bun run compile",
    "compile": "bun build ./bin/cli.ts --compile --minify --outfile bin/bumpx",
    "compile:all": "bun run compile:linux-x64 && bun run compile:linux-arm64 && bun run compile:windows-x64 && bun run compile:darwin-x64 && bun run compile:darwin-arm64",
    "compile:linux-x64": "bun build ./bin/cli.ts --compile --minify --target=bun-linux-x64 --outfile bin/bumpx-linux-x64",
    "compile:linux-arm64": "bun build ./bin/cli.ts --compile --minify --target=bun-linux-arm64 --outfile bin/bumpx-linux-arm64",
    "compile:windows-x64": "bun build ./bin/cli.ts --compile --minify --target=bun-windows-x64 --outfile bin/bumpx-windows-x64.exe",
    "compile:darwin-x64": "bun build ./bin/cli.ts --compile --minify --target=bun-darwin-x64 --outfile bin/bumpx-darwin-x64",
    "compile:darwin-arm64": "bun build ./bin/cli.ts --compile --minify --target=bun-darwin-arm64 --outfile bin/bumpx-darwin-arm64",
    "zip": "bun run zip:all",
    "zip:all": "bun run zip:linux-x64 && bun run zip:linux-arm64 && bun run zip:windows-x64 && bun run zip:darwin-x64 && bun run zip:darwin-arm64",
    "zip:linux-x64": "zip -j bin/bumpx-linux-x64.zip bin/bumpx-linux-x64",
    "zip:linux-arm64": "zip -j bin/bumpx-linux-arm64.zip bin/bumpx-linux-arm64",
    "zip:windows-x64": "zip -j bin/bumpx-windows-x64.zip bin/bumpx-windows-x64.exe",
    "zip:darwin-x64": "zip -j bin/bumpx-darwin-x64.zip bin/bumpx-darwin-x64",
    "zip:darwin-arm64": "zip -j bin/bumpx-darwin-arm64.zip bin/bumpx-darwin-arm64",
    "lint": "bunx --bun eslint .",
    "lint:fix": "bunx --bun eslint . --fix",
    "typecheck": "bunx tsc --noEmit",
    "prepublishOnly": "bun --bun run build && bun run compile:all && bun run zip",
    "test": "bun test"
  },
  "dependencies": {
    "@stacksjs/clapp": "^0.1.18",
    "@stacksjs/logsmith": "^0.1.18",
<<<<<<< HEAD
    "bunfig": "^0.15.0"
=======
    "bunfig": "^0.14.1"
>>>>>>> 0859cd17
  },
  "devDependencies": {
    "bun-plugin-dtsx": "^0.21.12"
  }
}<|MERGE_RESOLUTION|>--- conflicted
+++ resolved
@@ -1,11 +1,7 @@
 {
   "name": "@stacksjs/bumpx",
   "type": "module",
-<<<<<<< HEAD
-  "version": "0.1.86",
-=======
   "version": "0.2.2",
->>>>>>> 0859cd17
   "description": "Automatically bump your versions.",
   "author": "Chris Breuer <chris@stacksjs.org>",
   "license": "MIT",
@@ -70,11 +66,7 @@
   "dependencies": {
     "@stacksjs/clapp": "^0.1.18",
     "@stacksjs/logsmith": "^0.1.18",
-<<<<<<< HEAD
     "bunfig": "^0.15.0"
-=======
-    "bunfig": "^0.14.1"
->>>>>>> 0859cd17
   },
   "devDependencies": {
     "bun-plugin-dtsx": "^0.21.12"
